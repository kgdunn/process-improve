--- conflicted
+++ resolved
@@ -124,10 +124,7 @@
     labels = source.data['factor_names']
     p.yaxis.ticker = locations
     p.yaxis.major_label_overrides = dict(zip(locations, labels))
-<<<<<<< HEAD
-=======
-
->>>>>>> ea9980b1
+
     p.legend.orientation = "vertical"
     p.legend.location = "bottom_right"
 
@@ -249,11 +246,6 @@
     return plt
 
 
-
-
-
-
-
 contourPlot = contour_plot
 
 
