--- conflicted
+++ resolved
@@ -403,14 +403,9 @@
     if len(settings["animate_batches_to_highlight"]) == 0:
         settings["animate"] = False
     if settings["animate"]:
-<<<<<<< HEAD
         # override for animations, because we want to see everything in frame zero
         settings["default_line_width"] = 0.5
-=======
-        if len(settings["animate_batches_to_highlight"]) == 0:
-            assert False, "You must specify 1 or more batches to animate "
         # Override these settings for animations, because we want to see everything in frame zero
->>>>>>> a820d147
         animation_colour_assignment = colours_per_batch_id(
             batch_ids=list(df_dict.keys()),
             batches_to_highlight=batches_to_highlight or dict(),
