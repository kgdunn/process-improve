import numpy as np
import pandas as pd
import statsmodels.api as sm

from ..univariate.metrics import t_value

__eps = np.finfo(np.float32).eps


def fit_robust_lm(x: np.ndarray, y: np.ndarray) -> list:
    """
    Fits a robust linear model between Numpy vectors `x` and `y`, with an
    intercept. Returns a list: [intercept, slope] of the fit. No extra
    checking on data consistency is done.

    See also:

    regression.repeated_median_slope
    """
    rlm_model = sm.RLM(
        y, np.vstack([np.ones(x.size), x.ravel()]).T, M=sm.robust.norms.HuberT()
    )
    rlm_results = rlm_model.fit()
    return rlm_results.params


def repeated_median_slope(x, y, nowarn=False):
    """
    Robust slope calculation.

    https://en.wikipedia.org/wiki/Repeated_median_regression

    An elegant (simple) method to compute the robust slope between a vector `x` and `y`.

    INVESTIGATE: algorithm speed-ups via these articles:
    https://link.springer.com/article/10.1007/PL00009190
    http://www.sciencedirect.com/science/article/pii/S0020019003003508
    """
    # Slope
    medians = []
    x = x.copy().ravel()
    y = y.copy().ravel()
    if not (nowarn):
        assert len(x) > 2, "More than two samples are required for this function."
        assert len(x) == len(y), "Vectors x and y must have the same length."

    for i in np.arange(len(x)):
        inner_medians = []
        for j in np.arange(len(y)):
            den = x[j] - x[i]
            if j != i and den != 0:
                inner_medians.append((y[j] - y[i]) / den)

        medians.append(np.nanmedian(inner_medians))

    return np.nanmedian(medians)


def simple_robust_regression(
    x, y, na_rm=None, conflevel=0.95, nowarn=False, pi_resolution=50
):
    """
    x and y: iterables
    na_rm: None; no effect for robust regression. Here for consistency with the non-robust case.
    nowarn: If True, then no error checking/warnings are issued. The user is committing to do that
    themselves ahead of time.

    TODO: handle the missing values case still. See the `multiple_linear_regression` function,
    especially for residuals: afterwards there are N residuals expected, even if <N points used
    during the fitting. Missing values in either x or y will have missing values.

    Simple robust regression between an `x` and a `y` using the `repeated_median_slope` method
    to calculate the slope. The intercept is the median intercept, when using that slope and the
    provided `x` and `y` values.

    The rest of the classical output from a regression are based on these robust parameter
    estimates.
    """
    x_, y_ = x.copy().ravel(), y.copy().ravel()
    x, y = x_[~np.isnan(x_) & ~np.isnan(y_)], y_[~np.isnan(x_) & ~np.isnan(y_)]

    slope = repeated_median_slope(x, y, nowarn=nowarn)
    intercept = np.nanmedian(y - slope * x)
    mean_x, mean_y = np.mean(x), np.mean(y)
    total_ssq = np.sum(np.power(y - mean_y, 2))

    out = {}

    out["N"] = min(
        x.size - np.count_nonzero(np.isnan(x)), y.size - np.count_nonzero(np.isnan(y))
    )
    out["intercept"] = intercept
    out["coefficients"] = [
        slope,
    ]
    out["fitted_values"] = intercept + slope * x
    regression_ssq = np.sum(np.power(out["fitted_values"] - mean_y, 2))
    out["residuals"] = y - out["fitted_values"]
    residual_ssq = np.sum(out["residuals"] * out["residuals"])
    # For robust method, calculate this way, since no guarantee both RegSS or RSS are < TSS.
    # So ensure this way that the TSS = RegSS + RSS, and R2 is the ratio of RegSS/TSS
    # https://learnche.org/pid/least-squares-modelling/least-squares-model-analysis
    total_ssq = regression_ssq + residual_ssq
    out["R2"] = regression_ssq / total_ssq
    out["SE"] = np.sqrt(residual_ssq / (len(x) - 2))
    out["x_ssq"] = np.sum(np.power(x - np.mean(x), 2))
    c_t = t_value(1 - (1 - conflevel) / 2, out["N"] - 2)  # 2 fitted parameters
    # out["t_value"] = np.array([c_t])  # for consistency with other regression models.
    # "pi" = prediction interval
    pi_range = np.linspace(np.min(x), np.max(x), pi_resolution)
    pi_y_pred = out["intercept"] + out["coefficients"][0] * pi_range
    if out["x_ssq"] < __eps:
        out["standard_error_intercept"] = SE_b0 = np.NaN
        out["standard_errors"] = [
            np.NaN,
        ]
        out["pi_range"] = np.vstack([pi_range, pi_y_pred, pi_y_pred]).T

    else:
        out["standard_error_intercept"] = SE_b0 = out["SE"] * np.sqrt(
            (1 / out["N"] + (mean_x) ** 2 / out["x_ssq"])
        )
        out["standard_errors"] = [
            out["SE"] * 1 / np.sqrt(out["x_ssq"]),
        ]
        var_y = (out["SE"] ** 2) * (
            1 + 1 / out["N"] + (pi_range - np.mean(x)) ** 2 / out["x_ssq"]
        )
        std_y = np.sqrt(var_y)
        lower = pi_y_pred - c_t * std_y
        upper = pi_y_pred + c_t * std_y
        out["pi_range"] = np.vstack([pi_range, lower, upper]).T

    out["conf_interval_intercept"] = np.array(
        [out["intercept"] - c_t * SE_b0, out["intercept"] + c_t * SE_b0],
    )
    out["conf_intervals"] = np.array(
        [
            [
                out["coefficients"][0] - c_t * out["standard_errors"][0],
                out["coefficients"][0] + c_t * out["standard_errors"][0],
            ],
        ]
    )
    out["leverage"] = 1 / out["N"] + np.power(x - mean_x, 2) / out["x_ssq"]
    out["k"] = 2
    if out["SE"] < __eps:
        out["influence"] = out["residuals"] * 0.0
    else:
        out["influence"] = (
            np.power(out["residuals"] / ((1 - out["leverage"]) * out["SE"]), 2)
            * out["leverage"]
            / out["k"]
        )

    return out


def multiple_linear_regression(
    X, y, fit_intercept=True, na_rm=True, conflevel=0.95, pi_resolution=50
):
    """
    Linear regression of the N rows and K columns of matrix `X` onto the single column 'y'.

    The matrix `X` will be augmented with a column of 1's if `fit_intercept` is True.
    `na_rm`: True:  removes all observations with one or more missing values.

    Notes and limitations:
        * does not handle weighting
        * N >= K at least as many rows as columns in X

    Returns a dictionary of outputs with these keys:

        coefficients:   a vector of K coefficients, one for each column in ``X``

        intercept:      returned if ``fit_intercept==True``

        standard_errors:a vector of K standard errors, one for each column in ``X``

        standard_error_intercept: standard error for the intercept

        R2:             the infamous R^2 values

        SE              the model's standard error

        fitted_values   the N predicted values, one per row in ``y``

        residuals       the N residuals

        t_value         the t-values for the standard errors

        conf_intervals  the 95% confidence intervals for the model terms: K rows,
                        2 columns: column 1 is lower, column 2 is upper

        pi_range       the prediction intervals, above an below, over the range of data.

    TODO: report hatvalues, discrepancy:  for residual detection
    """

    alpha = 1.0 - conflevel
    out = {
        "N": None,
        "coefficients": [
            np.nan,
        ],
        "intercept": np.nan,
        "standard_errors": [
            np.nan,
        ],
        "standard_error_intercept": np.nan,
        "R2": np.nan,
        "SE": np.nan,
        "fitted_values": np.nan,
        "residuals": np.nan,
        "t_value": np.nan,
        "conf_intervals": [np.nan, np.nan],
    }

    #  Data pre-processing: handle both Pandas and NumPy -> use Pandas internally for X and y
    if isinstance(X, np.ndarray):
        X_ = pd.DataFrame(X, copy=True)
    else:
        X_ = pd.DataFrame(X.values, copy=True)

    if isinstance(y, np.ndarray):
        y_ = pd.DataFrame(y.ravel(), copy=True)
    else:
        y_ = pd.DataFrame(y.values, copy=True)

    # Removing missing values:
    missing_idx = y_.isna().any(axis=1)
    if na_rm:
        missing_idx = y_.isna().any(axis=1) | X_.isna().any(axis=1)
        X_ = X_.loc[~missing_idx, :]
        y_ = y_.loc[~missing_idx]

    # CASE when there is no data, or only 1 data point
    if (y_.size <= 1) or (X_.size <= 1):
        return out

    #  Hard checks: to be converted to graceful errors later on
    out["N"], k = X_.shape
    mean_y = np.mean(y_.values)
    total_ssq = np.sum(np.power(y_.values - mean_y, 2))
    x_vector = X_.copy()
    if fit_intercept:
        # Was this: X_ = sm.add_constant(X_); but this created warnings/noise.
        X_["__constant__"] = 1.0
        X_.insert(0, "__constant__", X_.pop("__constant__"))
        k = k + 1

    assert (
        out["N"] >= k
    ), "N >= K: You need at least as many rows as there are columns to fit a linear regression."
    assert out["N"] == y_.size

    if x_vector.shape[1] == 1:
        mean_X = np.mean(x_vector)
        out["x_ssq"] = np.sum(np.power(x_vector - mean_X, 2))[0]

        # Can be calculated before the model is even fit:
        out["leverage"] = (
            1 / out["N"] + np.power(x_vector - mean_X, 2) / out["x_ssq"]
        ).values.ravel()

    # Do the work
    model = sm.OLS(y_, X_)
    results = model.fit()

    #  Report the results:
    if fit_intercept:
        out["intercept"] = results.params.values[0]
        out["standard_error_intercept"] = results._results.bse[0]
        out["coefficients"] = results.params.values[1:]
        out["standard_errors"] = results._results.bse[1:]
        out["t_value"] = results.tvalues[1:]
        out["conf_intervals"] = results._results.conf_int(alpha)[1:, :]
        out["conf_interval_intercept"] = results._results.conf_int(alpha)[0, :]
    else:
        out["coefficients"] = results.params[:]
        out["t_value"] = results.tvalues[:]
        out["standard_errors"] = results._results.bse[:]
        out["conf_intervals"] = results._results.conf_int(alpha)

    out["fitted_values"] = results._results.fittedvalues
    out["R2"] = results._results.rsquared
    regression_ssq = np.sum(np.power(out["fitted_values"] - mean_y, 2))

    out["residuals"] = (
        np.nan * np.ones((1, len(y))).ravel()
<<<<<<< HEAD
    )  # the original y-shape is used!
=======
    )  # NOTE: the original y-shape is used, not y_'s shape!
>>>>>>> 934267f7
    # residuals are defined as: y.values.ravel() - out["fitted_values"]
    out["residuals"][~missing_idx] = results._results.resid
    residual_ssq = np.nansum(out["residuals"] * out["residuals"])
    out["R2_regression_based"] = regression_ssq / total_ssq
    out["R2_residual_based"] = 1 - (residual_ssq / total_ssq)
    out["SE"] = np.sqrt(results._results.scale)  # np.sqrt(residual_ssq / (len(x_) - 2))
    out["k"] = k

    if x_vector.shape[1] == 1 and fit_intercept:
        # "pi" = prediction interval
        pi_range = np.linspace(
            np.min(X_.values[:, 1]), np.max(X_.values[:, 1]), pi_resolution
        )
        pi_y_pred = out["intercept"] + out["coefficients"][0] * pi_range
        if out["SE"] < __eps:
            out["influence"] = out["residuals"] * 0.0
        else:
            out["influence"] = (
                np.power(
                    results._results.resid / ((1 - out["leverage"]) * out["SE"]), 2
                )
                * out["leverage"]
                / k
            )
            var_y = (out["SE"] ** 2) * (
                1
                + 1 / out["N"]
                + (pi_range - np.mean(X_.values[:, 1])) ** 2 / out["x_ssq"]
            )
            std_y = np.sqrt(var_y)
            c_t = t_value(1 - (1 - conflevel) / 2, out["N"] - 2)  # 2 fitted parameters
            lower = pi_y_pred - c_t * std_y
            upper = pi_y_pred + c_t * std_y
            out["pi_range"] = np.vstack([pi_range, lower, upper]).T

    return out<|MERGE_RESOLUTION|>--- conflicted
+++ resolved
@@ -288,11 +288,7 @@
 
     out["residuals"] = (
         np.nan * np.ones((1, len(y))).ravel()
-<<<<<<< HEAD
-    )  # the original y-shape is used!
-=======
     )  # NOTE: the original y-shape is used, not y_'s shape!
->>>>>>> 934267f7
     # residuals are defined as: y.values.ravel() - out["fitted_values"]
     out["residuals"][~missing_idx] = results._results.resid
     residual_ssq = np.nansum(out["residuals"] * out["residuals"])
